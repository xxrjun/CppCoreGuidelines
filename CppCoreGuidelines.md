--- conflicted
+++ resolved
@@ -2180,11 +2180,7 @@
 <a name="Rf-T-return-out"></a>
 ### F.23: Use `T&` for an out-parameter that is expensive to move (only)
 
-<<<<<<< HEAD
-**Reason**: A return value is harder to miss and harder to misuse than a `T&` (an in-out parameter); [see also](#Rf-return); [see also](#Rf-T-multi).
-=======
-**Reason**: A return value is harder to miss and harder to miuse than a `T&` (an in-out parameter); [see also](#Rf-T-return); [see also](#Rf-T-multi).
->>>>>>> 47d96204
+**Reason**: A return value is harder to miss and harder to misuse than a `T&` (an in-out parameter); [see also](#Rf-T-return); [see also](#Rf-T-multi).
 
 **Example**:
 
